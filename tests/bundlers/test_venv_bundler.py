--- conflicted
+++ resolved
@@ -398,7 +398,19 @@
     assert expected == io.fetch_output()
 
 
-<<<<<<< HEAD
+def test_bundler_non_package_mode(
+    io: BufferedIO, tmp_venv: VirtualEnv, mocker: MockerFixture, config: Config
+) -> None:
+    poetry = Factory().create_poetry(
+        Path(__file__).parent.parent / "fixtures" / "non_package_mode"
+    )
+    poetry.set_config(config)
+
+) -> None:
+    poetry = Factory().create_poetry(
+    )
+    poetry.set_config(config)
+
 def test_bundler_platform_override(
     io: BufferedIO, tmpdir: str, mocker: MockerFixture, config: Config
 ) -> None:
@@ -469,31 +481,4 @@
         "musllinux_1_1_aarch64" if sys.version_info >= (3, 9) else "cffi-1.17.1.tar.gz"
     )
     assert expected_cffi_platform in installed_link_by_package["cffi"]
-    assert "py3-none-any.whl" in installed_link_by_package["pycparser"]
-=======
-def test_bundler_non_package_mode(
-    io: BufferedIO, tmp_venv: VirtualEnv, mocker: MockerFixture, config: Config
-) -> None:
-    poetry = Factory().create_poetry(
-        Path(__file__).parent.parent / "fixtures" / "non_package_mode"
-    )
-    poetry.set_config(config)
-
-    mocker.patch("poetry.installation.executor.Executor._execute_operation")
-
-    bundler = VenvBundler()
-    bundler.set_path(tmp_venv.path)
-    bundler.set_remove(True)
-
-    assert bundler.bundle(poetry, io)
-
-    path = str(tmp_venv.path)
-    expected = f"""\
-  • Bundling simple-project-non-package-mode (1.2.3) into {path}
-  • Bundling simple-project-non-package-mode (1.2.3) into {path}: Creating a virtual environment using Poetry-determined Python
-  • Bundling simple-project-non-package-mode (1.2.3) into {path}: Installing dependencies
-  • Bundling simple-project-non-package-mode (1.2.3) into {path}: Skipping installation for non package project simple-project-non-package-mode
-  • Bundled simple-project-non-package-mode (1.2.3) into {path}
-"""
-    assert expected == io.fetch_output()
->>>>>>> d06f865a
+    assert "py3-none-any.whl" in installed_link_by_package["pycparser"]